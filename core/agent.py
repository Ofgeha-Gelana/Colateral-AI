--- conflicted
+++ resolved
@@ -255,7 +255,7 @@
     asked = set(state.get("asked", []))
     remaining = [s for s in missing_slots(slots) if s not in asked]
     
-<<<<<<< HEAD
+
     # Get building category
     cat = slots.get("building_category")
     
@@ -265,7 +265,6 @@
     
     # Handle section dimensions for other building types
     if cat != "Apartment / Condominium" and "section_index" in slots and slots["section_index"] < int(slots.get("num_sections", 1)):
-=======
     # Handle collateral type selection
     if "collateral_type" in remaining and "collateral_type" not in asked:
         question = "Select collateral type (House or Car):"
@@ -281,7 +280,7 @@
 
     # Handle the case where we're in the middle of collecting section dimensions
     if "section_index" in slots and slots["section_index"] < int(slots.get("num_sections", 1)):
->>>>>>> 75940776
+
         s = "section_dimensions"
     elif not remaining:
         return state
